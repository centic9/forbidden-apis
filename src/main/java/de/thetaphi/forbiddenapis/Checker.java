package de.thetaphi.forbiddenapis;

/*
 * (C) Copyright Uwe Schindler (Generics Policeman) and others.
 * Parts of this work are licensed to the Apache Software Foundation (ASF)
 * under one or more contributor license agreements.
 *
 * Licensed under the Apache License, Version 2.0 (the "License");
 * you may not use this file except in compliance with the License.
 * You may obtain a copy of the License at
 *
 * http://www.apache.org/licenses/LICENSE-2.0
 *
 * Unless required by applicable law or agreed to in writing, software
 * distributed under the License is distributed on an "AS IS" BASIS,
 * WITHOUT WARRANTIES OR CONDITIONS OF ANY KIND, either express or implied.
 * See the License for the specific language governing permissions and
 * limitations under the License.
 */

import org.objectweb.asm.ClassReader;
import org.objectweb.asm.Type;
import org.objectweb.asm.commons.Method;

import java.io.BufferedReader;
import java.io.FileInputStream;
import java.io.FileNotFoundException;
import java.io.IOException;
import java.io.InputStream;
import java.io.InputStreamReader;
import java.io.Reader;
import java.io.File;
import java.io.StringReader;
import java.net.JarURLConnection;
import java.net.URISyntaxException;
import java.net.URL;
import java.net.URLConnection;
import java.util.Arrays;
import java.util.Collections;
import java.util.EnumSet;
import java.util.HashMap;
import java.util.LinkedHashSet;
import java.util.List;
import java.util.Locale;
import java.util.Map;
import java.util.Set;
import java.util.StringTokenizer;
import java.util.regex.Pattern;
import java.lang.annotation.Annotation;
import java.lang.management.ManagementFactory;
import java.lang.management.RuntimeMXBean;

/**
 * Forbidden APIs checker class.
 */
public final class Checker implements RelatedClassLookup {
  
  public static enum Option {
    INTERNAL_RUNTIME_FORBIDDEN,
    FAIL_ON_MISSING_CLASSES,
    FAIL_ON_VIOLATION,
    FAIL_ON_UNRESOLVABLE_SIGNATURES,
    DISABLE_CLASSLOADING_CACHE
  }

  public final boolean isSupportedJDK;
  
  private final long start;
  
  final Logger logger;
  
  final Set<File> bootClassPathJars;
  final Set<String> bootClassPathDirs;
  final ClassLoader loader;
  final java.lang.reflect.Method method_Class_getModule, method_Module_getResourceAsStream;
  final EnumSet<Option> options;
  
  // key is the internal name (slashed):
  final Map<String,ClassSignature> classesToCheck = new HashMap<String,ClassSignature>();
  // key is the binary name (dotted):
  final Map<String,ClassSignature> classpathClassCache = new HashMap<String,ClassSignature>();
  
  // key is the internal name (slashed), followed by \000 and the field name:
  final Map<String,String> forbiddenFields = new HashMap<String,String>();
  // key is the internal name (slashed), followed by \000 and the method signature:
  final Map<String,String> forbiddenMethods = new HashMap<String,String>();
  // key is the internal name (slashed):
  final Map<String,String> forbiddenClasses = new HashMap<String,String>();
  // key is pattern to binary class name:
  final Set<ClassPatternRule> forbiddenClassPatterns = new LinkedHashSet<ClassPatternRule>();
  // descriptors (not internal names) of all annotations that suppress:
  final Set<String> suppressAnnotations = new LinkedHashSet<String>();
    
  public Checker(Logger logger, ClassLoader loader, Option... options) {
    this(logger, loader, (options.length == 0) ? EnumSet.noneOf(Option.class) : EnumSet.copyOf(Arrays.asList(options)));
  }
  
  public Checker(Logger logger, ClassLoader loader, EnumSet<Option> options) {
    this.logger = logger;
    this.loader = loader;
    this.options = options;
    this.start = System.currentTimeMillis();
    
    // default (always available)
    addSuppressAnnotation(SuppressForbidden.class);
    
    boolean isSupportedJDK = false;
    
    // first try Java 9 mdoule system (Jigsaw)
    // Please note: This code is not guaranteed to work with final Java 9 version. This is just for testing!
    java.lang.reflect.Method method_Class_getModule, method_Module_getResourceAsStream;
    try {
      method_Class_getModule = Class.class.getMethod("getModule");
      method_Module_getResourceAsStream = method_Class_getModule
          .getReturnType().getMethod("getResourceAsStream", String.class);
      isSupportedJDK = true;
    } catch (NoSuchMethodException e) {
      method_Class_getModule = method_Module_getResourceAsStream = null;
    }
    this.method_Class_getModule = method_Class_getModule;
    this.method_Module_getResourceAsStream = method_Module_getResourceAsStream;
    
    final Set<File> bootClassPathJars = new LinkedHashSet<File>();
    final Set<String> bootClassPathDirs = new LinkedHashSet<String>();
    
    // fall back to legacy behavior:
    if (!isSupportedJDK) {
      try {
        final URL objectClassURL = loader.getResource(AsmUtils.getClassResourceName(Object.class.getName()));
        if (objectClassURL != null && "jrt".equalsIgnoreCase(objectClassURL.getProtocol())) {
          // this is Java 9 with modules!
          isSupportedJDK = true;
        } else {
          final RuntimeMXBean rb = ManagementFactory.getRuntimeMXBean();
          if (rb.isBootClassPathSupported()) {
            final String cp = rb.getBootClassPath();
            final StringTokenizer st = new StringTokenizer(cp, File.pathSeparator);
            while (st.hasMoreTokens()) {
              final File f = new File(st.nextToken());
              if (f.isFile()) {
                bootClassPathJars.add(f.getCanonicalFile());
              } else if (f.isDirectory()) {
                String fp = f.getCanonicalPath();
                if (!fp.endsWith(File.separator)) {
                  fp += File.separator;
                }
                bootClassPathDirs.add(fp);
              }
            }
          }
          isSupportedJDK = !(bootClassPathJars.isEmpty() && bootClassPathDirs.isEmpty());
          // logInfo("JARs in boot-classpath: " + bootClassPathJars + "; dirs in boot-classpath: " + bootClassPathDirs);
        }
      } catch (IOException ioe) {
        isSupportedJDK = false;
        bootClassPathJars.clear();
        bootClassPathDirs.clear();
      }
    }
    this.bootClassPathJars = Collections.unmodifiableSet(bootClassPathJars);
    this.bootClassPathDirs = Collections.unmodifiableSet(bootClassPathDirs);
    
    if (isSupportedJDK) {
      try {
        isSupportedJDK = getClassFromClassLoader(Object.class.getName()).isRuntimeClass;
      } catch (IllegalArgumentException iae) {
        logger.warn("Bundled version of ASM cannot parse bytecode of java.lang.Object class; marking runtime as not suppported.");
        isSupportedJDK = false;
      } catch (ClassNotFoundException cnfe) {
        logger.warn("Bytecode of java.lang.Object not found; marking runtime as not suppported.");
        isSupportedJDK = false;
      } catch (IOException ioe) {
        logger.warn("IOException while loading java.lang.Object class from classloader; marking runtime as not suppported: " + ioe);
        isSupportedJDK = false;
      }
    }
    
    // finally set the latest value to final field:
    this.isSupportedJDK = isSupportedJDK;
  }
  
  /** Loads the bytecode from Java9's module system.
   * <p>
   * This code is not guaranteed to work with final Java 9 version.
   * This is just for testing!
   **/
  private InputStream getBytecodeFromJigsaw(String classname) {
    if (method_Class_getModule == null || method_Module_getResourceAsStream == null) {
      return null; // not Java 9 JIGSAW
    }
    try {
      final Class<?> clazz = Class.forName(classname, false, loader);
      final Object module = method_Class_getModule.invoke(clazz);
      return (InputStream) method_Module_getResourceAsStream.invoke(module, AsmUtils.getClassResourceName(classname));
    } catch (Exception e) {
      return null; // not found
    }
  }
  
  private boolean isRuntimeClass(URLConnection conn) throws IOException {
    final URL url = conn.getURL();
    if ("file".equalsIgnoreCase(url.getProtocol())) {
      try {
        final String path = new File(url.toURI()).getCanonicalPath();
        for (final String bcpDir : bootClassPathDirs) {
          if (path.startsWith(bcpDir)) {
            return true;
          }
        }
      } catch (URISyntaxException use) {
        // ignore (should not happen, but if it's happening, it's definitely not a runtime class)
      }
    } else if ("jar".equalsIgnoreCase(url.getProtocol()) && conn instanceof JarURLConnection) {
      final URL jarUrl = ((JarURLConnection) conn).getJarFileURL();
      if ("file".equalsIgnoreCase(jarUrl.getProtocol())) try {
        final File jarFile = new File(jarUrl.toURI()).getCanonicalFile();
        return bootClassPathJars.contains(jarFile);
      } catch (URISyntaxException use) {
        // ignore (should not happen, but if it's happening, it's definitely not a runtime class)
      }
    } else if ("jrt".equalsIgnoreCase(url.getProtocol())) {
      // all 'jrt:' URLs refer to a module in the Java 9+ runtime (see http://openjdk.java.net/jeps/220)
      // This may still be different with module system. We support both variants for now.
      // Please note: This code is not guaranteed to work with final Java 9 version. This is just for testing!
      return true;
    }
    return false;
  }
  
  /** Reads a class (binary name) from the given {@link ClassLoader}. */
  private ClassSignature getClassFromClassLoader(final String clazz) throws ClassNotFoundException,IOException {
    final ClassSignature c;
    if (classpathClassCache.containsKey(clazz)) {
      c = classpathClassCache.get(clazz);
      if (c == null) {
        throw new ClassNotFoundException(clazz);
      }
      return c;
    } else {
<<<<<<< HEAD
      try {
        final URL url = loader.getResource(AsmUtils.getClassResourceName(clazz));
        if (url != null) {
          final URLConnection conn = url.openConnection();
          final boolean isRuntimeClass = isRuntimeClass(conn);
          if (!isRuntimeClass && options.contains(Option.DISABLE_CLASSLOADING_CACHE)) {
            conn.setUseCaches(false);
          }
          final InputStream in = conn.getInputStream();
=======
      final URL url = loader.getResource(AsmUtils.getClassResourceName(clazz));
      if (url != null) {
        final URLConnection conn = url.openConnection();
        final boolean isRuntimeClass = isRuntimeClass(conn);
        final InputStream in = conn.getInputStream();
        try {
          classpathClassCache.put(clazz, c = new ClassSignature(new ClassReader(in), isRuntimeClass, false));
        } finally {
          in.close();
        }
        return c;
      } else {
        final InputStream in = getBytecodeFromJigsaw(clazz);
        if (in != null) {
>>>>>>> 7b12d946
          try {
            // we mark it as runtime class because it was derived from the module system:
            classpathClassCache.put(clazz, c = new ClassSignature(new ClassReader(in), true, false));
          } finally {
            in.close();
          }
          return c;
        }
      }
      // all failed => the class does not exist!
      classpathClassCache.put(clazz, null);
      throw new ClassNotFoundException(clazz);
    }
  }
  
  @Override
  public ClassSignature lookupRelatedClass(String internalName) {
    final Type type = Type.getObjectType(internalName);
    if (type.getSort() != Type.OBJECT) {
      return null;
    }
    ClassSignature c = classesToCheck.get(internalName);
    if (c == null) try {
      // use binary name, so we need to convert:
      c = getClassFromClassLoader(type.getClassName());
    } catch (ClassNotFoundException cnfe) {
      if (options.contains(Option.FAIL_ON_MISSING_CLASSES)) {
        throw new WrapperRuntimeException(cnfe);
      } else {
        logger.warn(String.format(Locale.ENGLISH,
          "The referenced class '%s' cannot be loaded. Please fix the classpath!",
          type.getClassName()
        ));
      }
    } catch (IOException ioe) {
      throw new WrapperRuntimeException(ioe);
    }
    return c;
  }
  
  private void reportParseFailed(boolean failOnUnresolvableSignatures, String message, String signature) throws ParseException {
    if (failOnUnresolvableSignatures) {
      throw new ParseException(String.format(Locale.ENGLISH, "%s while parsing signature: %s", message, signature));
    } else {
      logger.warn(String.format(Locale.ENGLISH, "%s while parsing signature: %s [signature ignored]", message, signature));
    }
  }
 
  /** Adds the method signature to the list of disallowed methods. The Signature is checked against the given ClassLoader. */
  private void addSignature(final String line, final String defaultMessage, final boolean failOnUnresolvableSignatures) throws ParseException,IOException {
    final String clazz, field, signature, message;
    final Method method;
    int p = line.indexOf('@');
    if (p >= 0) {
      signature = line.substring(0, p).trim();
      message = line.substring(p + 1).trim();
    } else {
      signature = line;
      message = defaultMessage;
    }
    p = signature.indexOf('#');
    if (p >= 0) {
      clazz = signature.substring(0, p);
      final String s = signature.substring(p + 1);
      p = s.indexOf('(');
      if (p >= 0) {
        if (p == 0) {
          throw new ParseException("Invalid method signature (method name missing): " + signature);
        }
        // we ignore the return type, its just to match easier (so return type is void):
        try {
          method = Method.getMethod("void " + s, true);
        } catch (IllegalArgumentException iae) {
          throw new ParseException("Invalid method signature: " + signature);
        }
        field = null;
      } else {
        field = s;
        method = null;
      }
    } else {
      clazz = signature;
      method = null;
      field = null;
    }
    // create printout message:
    final String printout = (message != null && message.length() > 0) ?
      (signature + " [" + message + "]") : signature;
    // check class & method/field signature, if it is really existent (in classpath), but we don't really load the class into JVM:
    if (AsmUtils.isGlob(clazz)) {
      if (method != null || field != null) {
        throw new ParseException(String.format(Locale.ENGLISH, "Class level glob pattern cannot be combined with methods/fields: %s", signature));
      }
      forbiddenClassPatterns.add(new ClassPatternRule(clazz, printout));
    } else {
      final ClassSignature c;
      try {
        c = getClassFromClassLoader(clazz);
      } catch (ClassNotFoundException cnfe) {
        reportParseFailed(failOnUnresolvableSignatures, String.format(Locale.ENGLISH, "Class '%s' not found on classpath", cnfe.getMessage()), signature);
        return;
      }
      if (method != null) {
        assert field == null;
        // list all methods with this signature:
        boolean found = false;
        for (final Method m : c.methods) {
          if (m.getName().equals(method.getName()) && Arrays.equals(m.getArgumentTypes(), method.getArgumentTypes())) {
            found = true;
            forbiddenMethods.put(c.className + '\000' + m, printout);
            // don't break when found, as there may be more covariant overrides!
          }
        }
        if (!found) {
          reportParseFailed(failOnUnresolvableSignatures, "Method not found", signature);
          return;
        }
      } else if (field != null) {
        assert method == null;
        if (!c.fields.contains(field)) {
          reportParseFailed(failOnUnresolvableSignatures, "Field not found", signature);
          return;
        }
        forbiddenFields.put(c.className + '\000' + field, printout);
      } else {
        assert field == null && method == null;
        // only add the signature as class name
        forbiddenClasses.put(c.className, printout);
      }
    }
  }

  /** Reads a list of bundled API signatures from classpath. */
  public final void parseBundledSignatures(String name, String jdkTargetVersion) throws IOException,ParseException {
    if (!name.matches("[A-Za-z0-9\\-\\.]+")) {
      throw new ParseException("Invalid bundled signature reference: " + name);
    }
    // use Checker.class hardcoded (not getClass) so we have a fixed package name:
    InputStream in = Checker.class.getResourceAsStream("signatures/" + name + ".txt");
    // automatically expand the compiler version in here (for jdk-* signatures without version):
    if (in == null && jdkTargetVersion != null && name.startsWith("jdk-") && !name.matches(".*?\\-\\d\\.\\d")) {
      name = name + "-" + jdkTargetVersion;
      in = Checker.class.getResourceAsStream("signatures/" + name + ".txt");
    }
    if (in == null) {
      throw new FileNotFoundException("Bundled signatures resource not found: " + name);
    }
    parseSignaturesFile(in, true);
  }
  
  /** Reads a list of API signatures. Closes the Reader when done (on Exception, too)! */
  public final void parseSignaturesFile(InputStream in) throws IOException,ParseException {
    parseSignaturesFile(in, false);
  }
  
  /** Reads a list of API signatures from the given file. */
  public final void parseSignaturesFile(File f) throws IOException,ParseException {
    parseSignaturesFile(new FileInputStream(f));
  }
  
  /** Reads a list of API signatures from a String. */
  public final void parseSignaturesString(String signatures) throws IOException,ParseException {
    parseSignaturesFile(new StringReader(signatures), false);
  }
  
  private void parseSignaturesFile(InputStream in, boolean allowBundled) throws IOException,ParseException {
    parseSignaturesFile(new InputStreamReader(in, "UTF-8"), allowBundled);
  }

  private static final String BUNDLED_PREFIX = "@includeBundled ";
  private static final String DEFAULT_MESSAGE_PREFIX = "@defaultMessage ";
  private static final String IGNORE_UNRESOLVABLE_LINE = "@ignoreUnresolvable";

  private void parseSignaturesFile(Reader reader, boolean allowBundled) throws IOException,ParseException {
    final BufferedReader r = new BufferedReader(reader);
    try {
      String line, defaultMessage = null;
      boolean failOnUnresolvableSignatures = options.contains(Option.FAIL_ON_UNRESOLVABLE_SIGNATURES);
      while ((line = r.readLine()) != null) {
        line = line.trim();
        if (line.length() == 0 || line.startsWith("#"))
          continue;
        if (line.startsWith("@")) {
          if (allowBundled && line.startsWith(BUNDLED_PREFIX)) {
            final String name = line.substring(BUNDLED_PREFIX.length()).trim();
            parseBundledSignatures(name, null);
          } else if (line.startsWith(DEFAULT_MESSAGE_PREFIX)) {
            defaultMessage = line.substring(DEFAULT_MESSAGE_PREFIX.length()).trim();
            if (defaultMessage.length() == 0) defaultMessage = null;
          } else if (line.equals(IGNORE_UNRESOLVABLE_LINE)) {
            failOnUnresolvableSignatures = false;
          } else {
            throw new ParseException("Invalid line in signature file: " + line);
          }
        } else {
          addSignature(line, defaultMessage, failOnUnresolvableSignatures);
        }
      }
    } finally {
      r.close();
    }
  }
  
  /** Parses and adds a class from the given stream to the list of classes to check. Closes the stream when parsed (on Exception, too)! */
  public final void addClassToCheck(final InputStream in) throws IOException {
    final ClassReader reader;
    try {
      reader = new ClassReader(in);
    } finally {
      in.close();
    }
    classesToCheck.put(reader.getClassName(), new ClassSignature(reader, false, true));
  }
  
  /** Parses and adds a class from the given file to the list of classes to check. */
  public final void addClassToCheck(File f) throws IOException {
    addClassToCheck(new FileInputStream(f));
  }

  public final boolean hasNoSignatures() {
    return forbiddenMethods.isEmpty() && forbiddenFields.isEmpty() && forbiddenClasses.isEmpty() && forbiddenClassPatterns.isEmpty() && (!options.contains(Option.INTERNAL_RUNTIME_FORBIDDEN));
  }
  
  /** Adds the given annotation class for suppressing errors. */
  public final void addSuppressAnnotation(Class<? extends Annotation> anno) {
    suppressAnnotations.add(anno.getName());
  }
  
  /** Adds suppressing annotation name in binary form (dotted). It may also be a glob pattern. The class name is not checked for existence. */
  public final void addSuppressAnnotation(String annoName) {
    suppressAnnotations.add(annoName);
  }
  
  /** Parses a class and checks for valid method invocations */
  private int checkClass(final ClassReader reader, Pattern suppressAnnotationsPattern) {
    final String className = Type.getObjectType(reader.getClassName()).getClassName();
    final ClassScanner scanner = new ClassScanner(this, forbiddenClasses, forbiddenClassPatterns, forbiddenMethods, forbiddenFields, suppressAnnotationsPattern, options.contains(Option.INTERNAL_RUNTIME_FORBIDDEN)); 
    reader.accept(scanner, ClassReader.SKIP_FRAMES);
    final List<ForbiddenViolation> violations = scanner.getSortedViolations();
    final Pattern splitter = Pattern.compile(Pattern.quote("\n"));
    for (final ForbiddenViolation v : violations) {
      for (final String line : splitter.split(v.format(className, scanner.getSourceFile()))) {
        logger.error(line);
      }
    }
    return violations.size();
  }
  
  public final void run() throws ForbiddenApiException {
    int errors = 0;
    final Pattern suppressAnnotationsPattern = AsmUtils.glob2Pattern(suppressAnnotations.toArray(new String[suppressAnnotations.size()]));
    try {
      for (final ClassSignature c : classesToCheck.values()) {
        errors += checkClass(c.getReader(), suppressAnnotationsPattern);
      }
    } catch (WrapperRuntimeException wre) {
      final Throwable cause = wre.getCause();
      if (cause != null) {
        throw new ForbiddenApiException("Check for forbidden API calls failed: " + cause.toString(), cause);
      } else {
        throw new ForbiddenApiException("Check for forbidden API calls failed.");
      }
    }
    
    final String message = String.format(Locale.ENGLISH, 
        "Scanned %d (and %d related) class file(s) for forbidden API invocations (in %.2fs), %d error(s).",
        classesToCheck.size(), classesToCheck.isEmpty() ? 0 : classpathClassCache.size(), (System.currentTimeMillis() - start) / 1000.0, errors);
    if (options.contains(Option.FAIL_ON_VIOLATION) && errors > 0) {
      logger.error(message);
      throw new ForbiddenApiException("Check for forbidden API calls failed, see log.");
    } else {
      logger.info(message);
    }
  }
  
}<|MERGE_RESOLUTION|>--- conflicted
+++ resolved
@@ -237,21 +237,13 @@
       }
       return c;
     } else {
-<<<<<<< HEAD
-      try {
-        final URL url = loader.getResource(AsmUtils.getClassResourceName(clazz));
-        if (url != null) {
-          final URLConnection conn = url.openConnection();
-          final boolean isRuntimeClass = isRuntimeClass(conn);
-          if (!isRuntimeClass && options.contains(Option.DISABLE_CLASSLOADING_CACHE)) {
-            conn.setUseCaches(false);
-          }
-          final InputStream in = conn.getInputStream();
-=======
       final URL url = loader.getResource(AsmUtils.getClassResourceName(clazz));
       if (url != null) {
         final URLConnection conn = url.openConnection();
         final boolean isRuntimeClass = isRuntimeClass(conn);
+        if (!isRuntimeClass && options.contains(Option.DISABLE_CLASSLOADING_CACHE)) {
+          conn.setUseCaches(false);
+        }
         final InputStream in = conn.getInputStream();
         try {
           classpathClassCache.put(clazz, c = new ClassSignature(new ClassReader(in), isRuntimeClass, false));
@@ -262,7 +254,6 @@
       } else {
         final InputStream in = getBytecodeFromJigsaw(clazz);
         if (in != null) {
->>>>>>> 7b12d946
           try {
             // we mark it as runtime class because it was derived from the module system:
             classpathClassCache.put(clazz, c = new ClassSignature(new ClassReader(in), true, false));
