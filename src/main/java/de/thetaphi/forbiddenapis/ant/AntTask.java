--- conflicted
+++ resolved
@@ -109,28 +109,8 @@
       if (failOnMissingClasses) options.add(FAIL_ON_MISSING_CLASSES);
       if (failOnViolation) options.add(FAIL_ON_VIOLATION);
       if (failOnUnresolvableSignatures) options.add(FAIL_ON_UNRESOLVABLE_SIGNATURES);
-<<<<<<< HEAD
       if (disableClassloadingCache) options.add(DISABLE_CLASSLOADING_CACHE);
-      final Checker checker = new Checker(new Logger() {
-        @Override
-        public void error(String msg) {
-          log(msg, Project.MSG_ERR);
-        }
-        
-        @Override
-        public void warn(String msg) {
-          // ANT has no real log levels printed, so prefix with "WARNING":
-          log("WARNING: " + msg, Project.MSG_WARN);
-        }
-        
-        @Override
-        public void info(String msg) {
-          log(msg, Project.MSG_INFO);
-        }
-      }, loader, options);
-=======
       final Checker checker = new Checker(log, loader, options);
->>>>>>> 7a82e9d3
       
       if (!checker.isSupportedJDK) {
         final String msg = String.format(Locale.ENGLISH, 
