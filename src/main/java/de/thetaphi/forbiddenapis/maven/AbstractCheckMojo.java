--- conflicted
+++ resolved
@@ -315,27 +315,8 @@
       if (failOnMissingClasses) options.add(FAIL_ON_MISSING_CLASSES);
       if (failOnViolation) options.add(FAIL_ON_VIOLATION);
       if (failOnUnresolvableSignatures) options.add(FAIL_ON_UNRESOLVABLE_SIGNATURES);
-<<<<<<< HEAD
       if (disableClassloadingCache) options.add(DISABLE_CLASSLOADING_CACHE);
-      final Checker checker = new Checker(new Logger() {
-        @Override
-        public void error(String msg) {
-          log.error(msg);
-        }
-        
-        @Override
-        public void warn(String msg) {
-          log.warn(msg);
-        }
-        
-        @Override
-        public void info(String msg) {
-          log.info(msg);
-        }
-      }, loader, options);
-=======
       final Checker checker = new Checker(log, loader, options);
->>>>>>> bbc5418b
       
       if (!checker.isSupportedJDK) {
         final String msg = String.format(Locale.ENGLISH, 
